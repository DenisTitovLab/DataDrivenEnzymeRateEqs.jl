--- conflicted
+++ resolved
@@ -74,15 +74,10 @@
     # Add a new column to data to assign an integer to each source/figure from publication
     data.fig_num = vcat(
         [
-<<<<<<< HEAD
-            i * ones(Int64, count(==(unique(data.source)[i]), data.source)) for
-            i = 1:length(unique(data.source))
-=======
             i * ones(
                 Int64,
                 count(==(unique(filtered_data.source)[i]), filtered_data.source),
             ) for i = 1:length(unique(filtered_data.source))
->>>>>>> 2834af3e
         ]...,
     )
     # Add a column containing indexes of points corresponding to each figure
