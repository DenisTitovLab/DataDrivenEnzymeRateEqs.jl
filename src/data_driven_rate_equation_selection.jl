using Dates, CSV, DataFrames, Distributed, HypothesisTests

function prepare_data(data::DataFrame, metab_names)

    # Check if the column source exists and add it if it doesn't
    if !hasproperty(data, :source)
           #Add source column that uniquely identifies a figure from publication
        data.source .= data.Article .* "_" .* data.Fig
    end

    # Remove Na's
    data = data[.!isnan.(data.Rate), [:Rate, metab_names..., :source]]

    #Only include Rate > 0 because otherwise log_ratio_predict_vs_data() will have to divide by 0
    filter!(row -> row.Rate != 0, data)

    # Check if all values in metab_names are columns in the data
    missing_columns = setdiff(metab_names, Symbol.(names(data)))
    @assert isempty(missing_columns) "The following metab columns are missing from the data: $(join(missing_columns, ", "))"
    
    return data
end


"""
    data_driven_rate_equation_selection(
        general_rate_equation::Function,
        data::DataFrame,
        metab_names::Tuple{Symbol,Vararg{Symbol}},
        param_names::Tuple{Symbol,Vararg{Symbol}},
        range_number_params::Tuple{Int,Int},
        forward_model_selection::Bool;
        save_train_results::Bool = false,
        enzyme_name::String = "Enzyme",
    )

This function is used to perform data-driven rate equation selection using a general rate equation and data. The function will select the best rate equation by iteratively removing parameters from the general rate equation and finding an equation that yield best test scores on data not used for fitting.

# Arguments
- `general_rate_equation::Function`: Function that takes a NamedTuple of metabolite concentrations (with `metab_names` keys) and parameters (with `param_names` keys) and returns an enzyme rate.
- `data::DataFrame`: DataFrame containing the data with column `Rate` and columns for each `metab_names` where each row is one measurement. It also needs to have a column `source` that contains a string that identifies the source of the data. This is used to calculate the weights for each figure in the publication.
- `metab_names::Tuple`: Tuple of metabolite names that correspond to the metabolites of `rate_equation` and column names in `data`.
- `param_names::Tuple`: Tuple of parameter names that correspond to the parameters of `rate_equation`.
- `range_number_params::Tuple{Int,Int}`: A tuple of integers representing the range of the number of parameters of general_rate_equation to search over.
- `forward_model_selection::Bool`: A boolean indicating whether to use forward model selection (true) or reverse model selection (false).

# Keyword Arguments
- `save_train_results::Bool`: A boolean indicating whether to save the results of the training for each number of parameters as a csv file.
- `enzyme_name::String`: A string for enzyme name that is used to name the csv files that are saved.

# Returns nothing, but saves a csv file for each `num_params` with the results of the training for each combination of parameters tested and a csv file with test results for top 10% of the best results with each number of parameters tested.

"""
function data_driven_rate_equation_selection(
    general_rate_equation::Function,
    data::DataFrame,
    metab_names::Tuple{Symbol,Vararg{Symbol}},
    param_names::Tuple{Symbol,Vararg{Symbol}},
    range_number_params::Tuple{Int,Int},
    forward_model_selection::Bool;
<<<<<<< HEAD
    n_reps_opt::Int = 20,
    maxiter_opt::Int = 50_000,
    model_selection_method = "denis",
    p_val_threshold = .4,
=======
>>>>>>> 2834af3e
    save_train_results::Bool = false,
    enzyme_name::String = "Enzyme",
)
    
    data = prepare_data(data, metab_names)
    
    #generate param_removal_code_names by converting each mirror parameter for a and i into one name
    #(e.g. K_a_Metabolite1 and K_i_Metabolite1 into K_allo_Metabolite1)
    param_removal_code_names = (
        [
            Symbol(replace(string(param_name), "_a_" => "_allo_", "Vmax_a" => "Vmax_allo")) for param_name in param_names if
            !contains(string(param_name), "_i") && param_name != :Vmax
        ]...,
    )
    
    #check that range_number_params within bounds of minimal and maximal number of parameters
    @assert range_number_params[1] >= length(param_names) - length(param_removal_code_names) "starting range_number_params cannot be below $(length(param_names) - length(param_removal_code_names))"
    @assert range_number_params[2] <= length(param_names) "ending range_number_params cannot be above $(length(param_names))"


<<<<<<< HEAD
    #generate all possible combination of parameter removal codes
    # param_subsets_per_n_params = calculate_all_parameter_removal_codes(param_names, range_number_params)
    all_param_removal_codes = calculate_all_parameter_removal_codes(param_names)

    if model_selection_method == "denis"
        results = fit_rate_equation_selection_denis(
            general_rate_equation,
            data,
            metab_names,
            param_names,
            param_removal_code_names, 
            range_number_params,
            forward_model_selection,
            n_reps_opt,
            maxiter_opt,
            all_param_removal_codes, 
            save_train_results, 
            enzyme_name
            )

        best_n_params = find_optimal_n_params(results.test_results, p_val_threshold)
        best_subset = get_nt_subset(results.test_results, best_n_params)
        println("Best subset")
        println(best_subset)

        # find best_subset row in train_results
        best_subset_row = filter(row -> row.nt_param_removal_codes == best_subset, results.train_results)
        println("best subset row")
        println(best_subset_row)


    elseif model_selection_method == "cv_denis"
        figs = unique(data.source) 
        results_figs_df = pmap(
            dropped_fig -> fit_rate_equation_selection_per_fig(
                general_rate_equation,
                data,
                metab_names,
                param_names,
                param_removal_code_names,
                range_number_params,
                forward_model_selection,
                n_reps_opt,
                maxiter_opt,
                all_param_removal_codes,
                dropped_fig
                ), 
            figs
        )
        train_results = [res.train_results for res in results_figs_df]
        test_results = [res.test_results for res in results_figs_df]
        combined_train_results = vcat(train_results...)
        combined_test_results = vcat(test_results...)
        results = (train_results =combined_train_results, test_results =combined_test_results )

        best_n_params = find_optimal_n_params(results.test_results, p_val_threshold)

        best_subset_row = train_and_choose_best_subset(
            general_rate_equation, 
            data,
            all_param_removal_codes, 
            best_n_params,
            metab_names, 
            param_names, 
            param_removal_code_names, 
            n_reps_opt, 
            maxiter_opt, 
            save_train_results, 
            enzyme_name
        )
        println("best subset row")
        println(best_subset_row)

    elseif model_selection_method == "cv_all_subsets"
        results =  fit_rate_equation_selection_all_subsets(
            general_rate_equation,
            data,
            all_param_removal_codes, 
            meta_names,
            param_names,
            param_removal_code_names,
            n_reps_opt, 
            maxiter_opt
            )

        best_n_params = find_optimal_n_params(results, p_val_threshold)

        best_subset_row = train_and_choose_best_subset(
            general_rate_equation, 
            data,
            all_param_removal_codes, 
            best_n_params,
            metab_names, 
            param_names, 
            param_removal_code_names, 
            n_reps_opt, 
            maxiter_opt, 
            save_train_results, 
            enzyme_name
        )
        println("best subset row")
        println(best_subset_row)

    end

    return (results = results, best_n_params = best_n_params, best_subset_row = best_subset_row)
end

function get_nt_subset(df, num)
    # Filter the DataFrame where n_params equals num
    filtered_df = filter(row -> row.num_params == num, df)

    return filtered_df.nt_param_removal_codes[1]

end

function find_optimal_n_params(df_results::DataFrame, p_value_threshold::Float64) :: Int
    # Group by number of parameters and calculate average test loss
    grouped = groupby(df_results, :num_params)
    avg_losses = combine(grouped, :test_loss => mean => :avg_test_loss)
    # Sort by number of parameters
    sort!(avg_losses, :num_params)
    println("Avg CV error for each n params:")
    println(avg_losses)
    # Find the row with the minimum average test loss
    idx_min_loss = argmin(avg_losses.avg_test_loss)
    n_param_minimal_loss = avg_losses[idx_min_loss, :num_params]
    losses_minimal_loss = filter(row -> row.num_params == n_param_minimal_loss, df_results).test_loss

    current_n_params = n_param_minimal_loss
    # Start checking from the model just below the minimal average loss model downwards
    for i in idx_min_loss-1:-1:1        
        current_n_params = avg_losses[i, :num_params]
        # Perform Wilcoxon signed-rank test on test losses
        losses_current = filter(row -> row.num_params == current_n_params, df_results).test_loss
        # compare with best n params: 
        test_result = SignedRankTest(losses_current, losses_minimal_loss)
        pval = pvalue(test_result)

        # If the difference is not significant, continue; else, stop and return last non-significant model's params
        if pval <= p_value_threshold
            current_n_params = avg_losses[i+1, :num_params]
            break  # Stop if a significant difference is found
        end
    end
    
    best_n_params = current_n_params

    return best_n_params
end



function fit_rate_equation_selection_denis(
        general_rate_equation::Function,
        data::DataFrame,
        metab_names::Tuple{Symbol,Vararg{Symbol}},
        param_names::Tuple{Symbol,Vararg{Symbol}},
        param_removal_code_names, 
        range_number_params::Tuple{Int,Int},
        forward_model_selection::Bool,
        n_repetiotions_opt::Int,
        maxiter_opt::Int,
        all_param_removal_codes, 
        save_train_results::Bool, 
        enzyme_name::String
        )

        num_alpha_params = count(occursin.("alpha", string.([param_names...])))

        if forward_model_selection
            num_param_range = (range_number_params[2]):-1:range_number_params[1]
        elseif !forward_model_selection
            num_param_range = (range_number_params[1]):1:range_number_params[2]
        end

        starting_param_removal_codes = calculate_all_parameter_removal_codes_w_num_params(
            num_param_range[1],
            all_param_removal_codes,
            param_names,
            param_removal_code_names,
            num_alpha_params,
        )

        # starting_param_removal_codes = param_subsets_per_n_params[num_param_range[1]]
    
        nt_param_removal_codes = starting_param_removal_codes
        nt_previous_param_removal_codes = similar(nt_param_removal_codes)
        println("About to start loop with num_params: $num_param_range")
        
        df_train_results = DataFrame()
        df_test_results = DataFrame()
        for num_params in num_param_range
            println("Running loop with num_params: $num_params")
    
            #calculate param_removal_codes for `num_params` given `all_param_removal_codes` and fixed params from previous `num_params`
            if num_params != num_param_range[1]
                if forward_model_selection
                    nt_param_removal_codes = forward_selection_next_param_removal_codes(
                        nt_previous_param_removal_codes,
                        num_alpha_params,
                    )
                elseif !forward_model_selection
                    nt_param_removal_codes = reverse_selection_next_param_removal_codes(
                        nt_previous_param_removal_codes,
                        num_alpha_params,
                    )
                end
            end 

            #pmap over nt_param_removal_codes for a given `num_params` return rescaled and nt_param_subset added
            results_array = pmap(
                nt_param_removal_code -> train_rate_equation(
                    general_rate_equation,
                    data,
                    metab_names,
                    param_names;
                    n_iter = n_repetiotions_opt,
                    maxiter_opt = maxiter_opt,
                    nt_param_removal_code = nt_param_removal_code,
                ),
                nt_param_removal_codes,
            )
            #convert results_array to DataFrame
            df_results = DataFrame(results_array)
            df_results.num_params = fill(num_params, nrow(df_results))
            df_results.nt_param_removal_codes = nt_param_removal_codes
            df_train_results = vcat(df_train_results, df_results)
    
             # Optinally consider saving results to csv file for long running calculation of cluster
            if save_train_results
                CSV.write(
                    "$(Dates.format(now(),"mmddyy"))_$(enzyme_name)_$(forward_model_selection ? "forward" : "reverse")_model_select_results_$(num_params)_num_params.csv",
                    df_results,
                )
            end   

            #if all train_loss are Inf, then skip to next loop
            if all(df_results.train_loss .== Inf)
                nt_previous_param_removal_codes = [
                    NamedTuple{param_removal_code_names}(x) for
                    x in values.(df_results.nt_param_removal_codes)
                ]
                continue
            end

            #store top 10% for next loop as `previous_param_removal_codes`
            filter!(row -> row.train_loss < 1.1 * minimum(df_results.train_loss), df_results)
            # previous_param_removal_codes = values.(df_results.nt_param_removal_codes)
            nt_previous_param_removal_codes = [
                NamedTuple{param_removal_code_names}(x) for
                x in values.(df_results.nt_param_removal_codes)
            ]

            # save best subset for each `num_params` (afterwards loocv test loss will be calculated)
            best_nt_param_removal_code =
                df_results.nt_param_removal_codes[argmin(df_results.train_loss)]
            
            df_results = DataFrame(:num_params => [num_params], :nt_param_removal_codes => [best_nt_param_removal_code])
            df_test_results = vcat(df_test_results, df_results)
        end
       
        # calculate loocv test loss for top subsets:
        # Prepare the data for pmap
        subsets_to_fit = [(row.nt_param_removal_codes, removed_fig, row.num_params) for row in eachrow(df_test_results) for removed_fig in unique(data.source)]

        results = pmap(
            subset -> loocv_rate_equation(
                subset[2], #removed_fig
                general_rate_equation,
                data,
                metab_names,
                param_names;
                n_iter = n_repetiotions_opt,
                maxiter_opt = maxiter_opt,
                nt_param_removal_code = subset[1],
            ), 
        subsets_to_fit
        )
        # arrange test result ds
        result_dfs = DataFrame[]
        for (res, subset) in zip(results, subsets_to_fit)
            res_df = DataFrame([res])
            res_df[!, :nt_param_removal_codes] = [subset[1]]
            res_df[!, :num_params] = [subset[3]]
            push!(result_dfs, res_df)
        end

        df_test_results = vcat(result_dfs...)

        return (train_results = df_train_results, test_results = df_test_results)
    

end


function fit_rate_equation_selection_per_fig(
    general_rate_equation::Function,
    data::DataFrame,
    metab_names::Tuple{Symbol,Vararg{Symbol}},
    param_names::Tuple{Symbol,Vararg{Symbol}},
    param_removal_code_names, 
    range_number_params::Tuple{Int,Int},
    forward_model_selection::Bool,
    n_repetiotions_opt::Int,
    maxiter_opt::Int,
    all_param_removal_codes,
    test_fig
    )

    train_data = data[data.source.!=test_fig, :]
    test_data = data[data.source.==test_fig, :]

    num_alpha_params = count(occursin.("alpha", string.([param_names...])))
=======
    num_alpha_params = count(occursin.("alpha", string.([param_names...])))
    #check that range_number_params within bounds of minimal and maximal number of parameters
    @assert range_number_params[1] >= length(param_names) - length(param_removal_code_names) "starting range_number_params cannot be below $(length(param_names) - length(param_removal_code_names))"
    @assert range_number_params[2] <= length(param_names) "ending range_number_params cannot be above $(length(param_names))"
>>>>>>> 2834af3e

    if forward_model_selection
        num_param_range = (range_number_params[2]):-1:range_number_params[1]
    elseif !forward_model_selection
        num_param_range = (range_number_params[1]):1:range_number_params[2]
    end

<<<<<<< HEAD
=======
    #calculate starting_param_removal_codes num_param_range[1] parameters
    all_param_removal_codes = calculate_all_parameter_removal_codes(param_names)
>>>>>>> 2834af3e
    starting_param_removal_codes = calculate_all_parameter_removal_codes_w_num_params(
        num_param_range[1],
        all_param_removal_codes,
        param_names,
        param_removal_code_names,
        num_alpha_params,
    )

    nt_param_removal_codes = starting_param_removal_codes
    nt_previous_param_removal_codes = similar(nt_param_removal_codes)
    println("About to start loop with num_params: $num_param_range")
    
    df_train_results = DataFrame()
    df_test_results = DataFrame()
    for num_params in num_param_range
        println("Running loop with num_params: $num_params")
        #calculate param_removal_codes for `num_params` given `all_param_removal_codes` and fixed params from previous `num_params`
        if num_params != num_param_range[1]
            if forward_model_selection
                nt_param_removal_codes = forward_selection_next_param_removal_codes(
                    nt_previous_param_removal_codes,
                    num_alpha_params,
                )
            elseif !forward_model_selection
                nt_param_removal_codes = reverse_selection_next_param_removal_codes(
                    nt_previous_param_removal_codes,
                    num_alpha_params,
                )
            end
<<<<<<< HEAD
        end 

=======
        end
>>>>>>> 2834af3e
        #pmap over nt_param_removal_codes for a given `num_params` return rescaled and nt_param_subset added
        results_array = pmap(
            nt_param_removal_code -> train_rate_equation(
                general_rate_equation,
                train_data,
                metab_names,
                param_names;
                n_iter = n_repetiotions_opt,
                maxiter_opt = maxiter_opt,
                nt_param_removal_code = nt_param_removal_code,
            ),
            nt_param_removal_codes,
        )

        #convert results_array to DataFrame
        df_results = DataFrame(results_array)
        df_results.num_params = fill(num_params, nrow(df_results))
        df_results.dropped_fig = fill(test_fig, nrow(df_results))
        df_results.nt_param_removal_codes = nt_param_removal_codes
        df_train_results = vcat(df_train_results, df_results)
<<<<<<< HEAD
        
=======

        # Optinally consider saving results to csv file for long running calculation of cluster
        if save_train_results
            CSV.write(
                "$(Dates.format(now(),"mmddyy"))_$(enzyme_name)_$(forward_model_selection ? "forward" : "reverse")_model_select_results_$(num_params)_num_params.csv",
                df_results,
            )
        end

>>>>>>> 2834af3e
        #if all train_loss are Inf, then skip to next loop
        if all(df_results.train_loss .== Inf)
            nt_previous_param_removal_codes = [
                NamedTuple{param_removal_code_names}(x) for
                x in values.(df_results.nt_param_removal_codes)
            ]
            continue
        end

        #store top 10% for next loop as `previous_param_removal_codes`
        filter!(row -> row.train_loss < 1.1 * minimum(df_results.train_loss), df_results)
<<<<<<< HEAD
        # previous_param_removal_codes = values.(df_results.nt_param_removal_codes)
=======
>>>>>>> 2834af3e
        nt_previous_param_removal_codes = [
            NamedTuple{param_removal_code_names}(x) for
            x in values.(df_results.nt_param_removal_codes)
        ]
<<<<<<< HEAD

        # Save the best subset for each num_params. afterwards, test loss will be calculated using test_fig
        idx_min_row = argmin(df_results.train_loss)
        best_nt_param_removal_code = df_results[idx_min_row, :nt_param_removal_codes]
        best_subset_rescaled_params =  df_results[idx_min_row, :params]

        df_results = DataFrame(:num_params => num_params,
        :nt_param_removal_codes => best_nt_param_removal_code,
        :params => best_subset_rescaled_params)
        
=======
        #calculate loocv test loss for top subset for each `num_params`
        best_nt_param_removal_code =
            df_results.nt_param_removal_codes[argmin(df_results.train_loss)]
        test_results = pmap(
            removed_fig -> loocv_rate_equation(
                removed_fig,
                general_rate_equation,
                data,
                metab_names,
                param_names;
                n_iter = 20,
                nt_param_removal_code = best_nt_param_removal_code,
            ),
            unique(data.source),
        )
        df_results = DataFrame(test_results)
        df_results.num_params = fill(num_params, nrow(df_results))
        df_results.nt_param_removal_codes =
            fill(best_nt_param_removal_code, nrow(df_results))
>>>>>>> 2834af3e
        df_test_results = vcat(df_test_results, df_results)
    end
    
    # calculate test loss for top subsets:
    # Prepare the data for pmap
    subsets_to_test = [(row.params, row.nt_param_removal_codes,row.num_params) for row in eachrow(df_test_results)]

    test_results = pmap(
        best_subset_params -> test_rate_equation(
            general_rate_equation,
            test_data,
            best_subset_params[1], #rescaled params 
            metab_names, 
            param_names
        ), 
        subsets_to_test
    )

    result_dfs = DataFrame[]
    for (res, subset) in zip(test_results, subsets_to_test)
        res_df = DataFrame(
            test_loss = res,          
            num_params = subset[3],          
            nt_param_removal_code =subset[2], 
            test_fig =test_fig,
            params = subset[1]           
        )
        push!(result_dfs, res_df)
    end

    df_test_results = vcat(result_dfs...)
    # df_results =  DataFrame(
    #     test_loss = test_loss,          
    #     num_params = num_params,          
    #     nt_param_removal_code =best_nt_param_removal_code, 
    #     test_fig =test_fig,
    #     params = best_subset_rescaled_params           
    # )
        
    # df_test_results = vcat(df_test_results, df_results)
    

    return (train_results = df_train_results, test_results = df_test_results)

end

function fit_rate_equation_selection_all_subsets(
    general_rate_equation::Function,
    data::DataFrame,
    all_param_removal_codes, 
    metab_names::Tuple{Symbol,Vararg{Symbol}},
    param_names::Tuple{Symbol,Vararg{Symbol}},
    param_removal_code_names, 
    n_reps_opt::Int,
    maxiter_opt::Int,
    )

    # create param_subsets_per_n_params
    len_param_subset = length(first(all_param_removal_codes))
    num_alpha_params = count(occursin.("alpha", string.([param_names...])))
    n = length(param_names)

    # keep for each number of params: all the subsets with this number
    param_subsets_per_n_params = Dict{Int, Vector{NTuple{len_param_subset, Int}}}()
    # for x in Iterators.take(all_param_removal_codes, 30000)
    for x in all_param_removal_codes
        n_param = n - num_alpha_params - sum(x[1:end-num_alpha_params] .> 0)
        if !haskey(param_subsets_per_n_params, n_param)
            param_subsets_per_n_params[n_param] = Vector{NTuple{len_param_subset, Int}}()
        end
        push!(param_subsets_per_n_params[n_param], x)
    end

    figs = unique(data.source)

    # Initialize an empty list for the combined results
    all_subsets_figs_to_fit = []
    lengths = []

    for (n_params, subsets) in param_subsets_per_n_params
        nt_param_subsets = [
            NamedTuple{param_removal_code_names}(x) for
            x in unique(param_removal_codes)
        ]

        # Create the product for this particular number of parameters
        temp_product = collect(Iterators.product(nt_param_subsets, figs))
        # Append the product to the main list
        append!(all_subsets_figs_to_fit, temp_product)
        # Record the length of the product
        push!(lengths, length(temp_product))
    end
    
    # Create the parameter mapping using the recorded lengths
    n_params_mapping = Int[]
    for (n_params, length) in zip(keys(param_subsets_per_n_params), lengths)
        append!(n_params_mapping, fill(n_params, length))
    end

    results_array = pmap(
        subset_fig_to_fit -> loocv_rate_equation(
            subset_fig_to_fit[2],
            general_rate_equation,
            data,
            metab_names,
            param_names;
            n_iter = n_reps_opt,
            maxiter_opt = maxiter_opt,
            nt_param_removal_code = subset_fig_to_fit[1],
        ),
        all_subsets_figs_to_fit, 
    )

    df_results = DataFrame(results_array)
    df_results.num_params = n_params_mapping
    all_subsets  = [item[1] for item in all_subsets_figs_to_fit]
    df_results.nt_param_removal_codes = all_subsets
       
    return (train_test_results = df_results)

end


"function to calculate train loss without a figure and test loss on removed figure"
function loocv_rate_equation(
    fig,
    rate_equation::Function,
    data::DataFrame,
    metab_names::Tuple{Symbol,Vararg{Symbol}},
    param_names::Tuple{Symbol,Vararg{Symbol}};
    n_iter = 20,
    maxiter_opt = 50_000,
    nt_param_removal_code = nothing,
)
    # Drop selected figure from data
    train_data = data[data.source.!=fig, :]
    test_data = data[data.source.==fig, :]
    # Calculate fit
    train_res = train_rate_equation(
        rate_equation,
        train_data,
        metab_names,
        param_names;
        n_iter = n_iter,
        maxiter_opt = maxiter_opt,
        nt_param_removal_code = nt_param_removal_code,
    )
    test_loss = test_rate_equation(
        rate_equation,
        test_data,
        train_res.params,
        metab_names,
        param_names,
    )
    return (
        dropped_fig = fig,
        train_loss = train_res.train_loss,
        test_loss = test_loss,
        params = train_res.params,
    )
end

"""Function to calculate loss for a given `rate_equation` and `nt_fitted_params` on `data` that was not used for training"""
function test_rate_equation(
    rate_equation::Function,
    data::DataFrame,
    nt_fitted_params::NamedTuple,
    metab_names::Tuple{Symbol,Vararg{Symbol}},
    param_names::Tuple{Symbol,Vararg{Symbol}},
)
    filtered_data = data[.!isnan.(data.Rate), [:Rate, metab_names..., :source]]
    # Add a new column to data to assign an integer to each source/figure from publication
    filtered_data.fig_num = vcat(
        [
            i * ones(
                Int64,
                count(==(unique(filtered_data.source)[i]), filtered_data.source),
            ) for i = 1:length(unique(filtered_data.source))
        ]...,
    )
    # Add a column containing indexes of points corresponding to each figure
    fig_point_indexes =
        [findall(filtered_data.fig_num .== i) for i in unique(filtered_data.fig_num)]
    # Convert DF to NamedTuple for better type stability / speed
    rate_data_nt = Tables.columntable(filtered_data)

    fitted_params = values(nt_fitted_params)
    test_loss = loss_rate_equation(
        fitted_params,
        rate_equation::Function,
        rate_data_nt::NamedTuple,
        param_names::Tuple{Symbol,Vararg{Symbol}},
        fig_point_indexes::Vector{Vector{Int64}};
        rescale_params_from_0_10_scale = false,
        nt_param_removal_code = nothing,
    )
    return test_loss
end

"""Generate all possibles codes for ways that params can be removed from the rate equation"""
function calculate_all_parameter_removal_codes(param_names::Tuple{Symbol,Vararg{Symbol}})
    feasible_param_subset_codes = ()
    for param_name in param_names
        param_name_str = string(param_name)
        if param_name == :L
            feasible_param_subset_codes = (feasible_param_subset_codes..., [0, 1])
        elseif startswith(param_name_str, "Vmax_a")
            feasible_param_subset_codes = (feasible_param_subset_codes..., [0, 1,2])
        elseif startswith(param_name_str, "K_a")
            feasible_param_subset_codes = (feasible_param_subset_codes..., [0, 1,2,3])
        elseif startswith(param_name_str, "K_") &&
               !startswith(param_name_str, "K_i") &&
               !startswith(param_name_str, "K_a") &&
               length(split(param_name_str, "_")) == 2
               feasible_param_subset_codes = (feasible_param_subset_codes..., [0, 1])
        elseif startswith(param_name_str, "K_") &&
               !startswith(param_name_str, "K_i") &&
               !startswith(param_name_str, "K_a") &&
               length(split(param_name_str, "_")) > 2
               feasible_param_subset_codes = (feasible_param_subset_codes..., [0, 1,2])
        elseif startswith(string(param_name), "alpha")
            feasible_param_subset_codes = (feasible_param_subset_codes..., [0, 1])
        end
    end
<<<<<<< HEAD
=======
    # return collect(Iterators.product(feasible_param_subset_codes...))
>>>>>>> 2834af3e
    return Iterators.product(feasible_param_subset_codes...)
end

"""Generate NamedTuple of codes for ways that params can be removed from the rate equation but still leave `num_params`"""
function calculate_all_parameter_removal_codes_w_num_params(
    num_params::Int,
    all_param_removal_codes,
    param_names::Tuple{Symbol,Vararg{Symbol}},
    param_removal_code_names::Tuple{Symbol,Vararg{Symbol}},
    num_alpha_params::Int,
)
    codes_with_num_params = Tuple[]
    num_non_zero_in_each_code = Int[]
    for code in all_param_removal_codes
        sum_non_zero = 0
        for i = 1:(length(code)-num_alpha_params)
            if code[i] > 0
                sum_non_zero += 1
            end
        end
        push!(num_non_zero_in_each_code, sum_non_zero)
    end
    num_params_in_each_code =
        length(param_names) .- num_alpha_params .- num_non_zero_in_each_code
    for (i, code) in enumerate(all_param_removal_codes)
        if num_params_in_each_code[i] == num_params
            push!(codes_with_num_params, code)
        end
    end
    nt_param_removal_codes =
        [NamedTuple{param_removal_code_names}(x) for x in unique(codes_with_num_params)]
    return nt_param_removal_codes
end

"""
Function to convert parameter vector to vector where some params are equal to 0, Inf or each other based on nt_param_removal_code
"""
<<<<<<< HEAD
# function param_subset_select_denis(params, param_names, nt_param_removal_code)
#     @assert length(params) == length(param_names)
#     params_dict =
#         Dict(param_name => params[i] for (i, param_name) in enumerate(param_names))

#     for param_choice in keys(nt_param_removal_code)
#         if startswith(string(param_choice), "L") && nt_param_removal_code[param_choice] == 1
#             params_dict[:L] = 0.0
#         elseif startswith(string(param_choice), "Vmax") &&
#                nt_param_removal_code[param_choice] == 1
#             params_dict[:Vmax_i] = params_dict[:Vmax_a]
#         elseif startswith(string(param_choice), "Vmax") &&
#                nt_param_removal_code[param_choice] == 2
#             global params_dict[:Vmax_i] = 0.0
#         elseif startswith(string(param_choice), "K_allo") &&
#                nt_param_removal_code[param_choice] == 1
#             K_i = Symbol("K_i_" * string(param_choice)[8:end])
#             K_a = Symbol("K_a_" * string(param_choice)[8:end])
#             params_dict[K_i] = params_dict[K_a]
#         elseif startswith(string(param_choice), "K_allo") &&
#                nt_param_removal_code[param_choice] == 2
#             K_a = Symbol("K_a_" * string(param_choice)[8:end])
#             params_dict[K_a] = Inf
#         elseif startswith(string(param_choice), "K_allo") &&
#                nt_param_removal_code[param_choice] == 3
#             K_i = Symbol("K_i_" * string(param_choice)[8:end])
#             params_dict[K_i] = Inf
#         elseif startswith(string(param_choice), "K_") &&
#                !startswith(string(param_choice), "K_allo") &&
#                nt_param_removal_code[param_choice] == 1
#             params_dict[param_choice] = Inf
#         elseif startswith(string(param_choice), "K_") &&
#                !startswith(string(param_choice), "K_allo") &&
#                length(split(string(param_choice), "_")) > 2 &&
#                nt_param_removal_code[param_choice] == 2
#             params_dict[param_choice] =
#                 prod([
#                     params_dict[Symbol("K_" * string(metab))] for
#                     metab in split(string(param_choice), "_")[2:end]
#                 ])^(1 / (length(split(string(param_choice), "_")[2:end])))
#         elseif startswith(string(param_choice), "alpha") &&
#                nt_param_removal_code[param_choice] == 0
#             params_dict[param_choice] = 0.0
#         elseif startswith(string(param_choice), "alpha") &&
#                nt_param_removal_code[param_choice] == 1
#             params_dict[param_choice] = 1.0
#         end
#     end

#     new_params_sorted = [params_dict[param_name] for param_name in param_names]
#     return new_params_sorted
# end

function param_subset_select(params, param_names, nt_param_removal_code)
=======
function param_subset_select(
    params,
    param_names::Tuple{Symbol,Vararg{Symbol}},
    nt_param_removal_code::T where T<:NamedTuple,
)
>>>>>>> 2834af3e
    @assert length(params) == length(param_names)
    params_dict =
        Dict(param_name => params[i] for (i, param_name) in enumerate(param_names))

<<<<<<< HEAD
    # for param_choice in keys(nt_param_removal_code)
    for (param, choice) in pairs(nt_param_removal_code)
        param_str = string(param)

        # handle K params
        if startswith(param_str, "K_allo")
            param_name = split(param_str, "K_allo_")[2]
            K_i = Symbol("K_i_" * param_name)
            K_a = Symbol("K_a_" * param_name)
      
            if choice > 0
                if choice == 1
                    params_dict[K_i] = params_dict[K_a] 

                elseif choice == 2
                    params_dict[K_a] = Inf

                elseif choice == 3
                    params_dict[K_i] = Inf
                end
            end

        elseif startswith(param_str, "K_") && !startswith(param_str, "K_allo")
            if choice == 1
                params_dict[Symbol(param_str)] = Inf
            elseif length(split(param_str, "_")) > 2 && choice == 2
                metabs = split(param_str, "_")[2:end]
                params_dict[Symbol(param_str)] = prod(params_dict[Symbol("K_" * metab)] for metab in metabs) ^ (1 / length(metabs))
            end
        
        elseif startswith(param_str, "alpha")
            if choice == 0
                params_dict[Symbol(param_str)] = 0.0
            elseif choice == 1
                params_dict[Symbol(param_str)] = 1.0
            end
            
        elseif startswith(param_str, "Vmax")
            if choice == 1
                params_dict[:Vmax_i] = params_dict[:Vmax_a]
            elseif choice == 2
                #TODO: check why it's appear with global in denis's code
                params_dict[:Vmax_i] = 0.0
            end

        elseif startswith(param_str, "L")
            if choice == 1
                params_dict[:L] = 0.0
            end

=======
    for param_choice in keys(nt_param_removal_code)
        if startswith(string(param_choice), "L") && nt_param_removal_code[param_choice] == 1
            params_dict[:L] = 0.0
        elseif startswith(string(param_choice), "Vmax_allo") &&
               nt_param_removal_code[param_choice] == 1
            params_dict[:Vmax_i] = params_dict[:Vmax_a]
        elseif startswith(string(param_choice), "Vmax_allo") &&
               nt_param_removal_code[param_choice] == 2
            global params_dict[:Vmax_i] = 0.0
        elseif startswith(string(param_choice), "K_allo") &&
               nt_param_removal_code[param_choice] == 1
            K_i = Symbol("K_i_" * string(param_choice)[8:end])
            K_a = Symbol("K_a_" * string(param_choice)[8:end])
            params_dict[K_i] = params_dict[K_a]
        elseif startswith(string(param_choice), "K_allo") &&
               nt_param_removal_code[param_choice] == 2
            K_a = Symbol("K_a_" * string(param_choice)[8:end])
            params_dict[K_a] = Inf
        elseif startswith(string(param_choice), "K_allo") &&
               nt_param_removal_code[param_choice] == 3
            K_i = Symbol("K_i_" * string(param_choice)[8:end])
            params_dict[K_i] = Inf
        elseif startswith(string(param_choice), "K_") &&
               !startswith(string(param_choice), "K_allo") &&
               nt_param_removal_code[param_choice] == 1
            params_dict[param_choice] = Inf
        elseif startswith(string(param_choice), "K_") &&
               !startswith(string(param_choice), "K_allo") &&
               length(split(string(param_choice), "_")) > 2 &&
               nt_param_removal_code[param_choice] == 2
            params_dict[param_choice] =
                prod([
                    params_dict[Symbol("K_" * string(metab))] for
                    metab in split(string(param_choice), "_")[2:end]
                ])^(1 / (length(split(string(param_choice), "_")[2:end])))
        elseif startswith(string(param_choice), "alpha") &&
               nt_param_removal_code[param_choice] == 0
            params_dict[param_choice] = 0.0
        elseif startswith(string(param_choice), "alpha") &&
               nt_param_removal_code[param_choice] == 1
            params_dict[param_choice] = 1.0
>>>>>>> 2834af3e
        end
    end
    new_params_sorted = [params_dict[param_name] for param_name in param_names]
    return new_params_sorted
end

"""
Calculate `nt_param_removal_codes` with `num_params` including non-zero term combinations for codes (excluding alpha terms) in each `nt_previous_param_removal_codes` that has `num_params-1`
"""
function forward_selection_next_param_removal_codes(
    nt_previous_param_removal_codes::Vector{T} where T<:NamedTuple,
    num_alpha_params::Int,
)
<<<<<<< HEAD
    feasible_param_subset_codes = []
=======
>>>>>>> 2834af3e
    param_removal_code_names = keys(nt_previous_param_removal_codes[1])
    next_param_removal_codes = Vector{Vector{Int}}()
    for previous_param_removal_code in nt_previous_param_removal_codes
        i_cut_off = length(previous_param_removal_code) - num_alpha_params
        for (i, code_element) in enumerate(previous_param_removal_code)
            if i <= i_cut_off && code_element == 0
                if param_removal_code_names[i] == :L
                    feasible_param_subset_codes = [1]
                elseif startswith(string(param_removal_code_names[i]), "Vmax_allo")
                    feasible_param_subset_codes = [1, 2]
                elseif startswith(string(param_removal_code_names[i]), "K_allo")
                    feasible_param_subset_codes = [1, 2, 3]
                elseif startswith(string(param_removal_code_names[i]), "K_") &&
                       !startswith(string(param_removal_code_names[i]), "K_allo") &&
                       length(split(string(param_removal_code_names[i]), "_")) == 2
                    feasible_param_subset_codes = [1]
                elseif startswith(string(param_removal_code_names[i]), "K_") &&
                       !startswith(string(param_removal_code_names[i]), "K_allo") &&
                       length(split(string(param_removal_code_names[i]), "_")) > 2
                    feasible_param_subset_codes = [1, 2]
                end
                for code_element in feasible_param_subset_codes
                    next_param_removal_code = collect(Int, previous_param_removal_code)
                    next_param_removal_code[i] = code_element
                    push!(next_param_removal_codes, next_param_removal_code)
                end
            end
        end
    end
    nt_param_removal_codes =
        [NamedTuple{param_removal_code_names}(x) for x in unique(next_param_removal_codes)]
    return nt_param_removal_codes
end

"""
Use `nt_previous_param_removal_codes` to calculate `nt_next_param_removal_codes` that have one additional zero elements except for for elements <= `num_alpha_params` from the end
"""
function reverse_selection_next_param_removal_codes(
    nt_previous_param_removal_codes::Vector{T} where T<:NamedTuple,
    num_alpha_params::Int,
)
    param_removal_code_names = keys(nt_previous_param_removal_codes[1])
    next_param_removal_codes = Vector{Vector{Int}}()
    for previous_param_removal_code in nt_previous_param_removal_codes
        i_cut_off = length(previous_param_removal_code) - num_alpha_params
        for (i, code_element) in enumerate(previous_param_removal_code)
            if i <= i_cut_off && code_element != 0
                next_param_removal_code = collect(Int, previous_param_removal_code)
                next_param_removal_code[i] = 0
                push!(next_param_removal_codes, next_param_removal_code)
            end
        end
    end
    nt_param_removal_codes =
        [NamedTuple{param_removal_code_names}(x) for x in unique(next_param_removal_codes)]
    return nt_param_removal_codes
<<<<<<< HEAD
end


function train_and_choose_best_subset(
    general_rate_equation::Function,
    data::DataFrame,
    all_param_removal_codes, 
    best_n_params::Int, 
    metab_names::Tuple{Symbol,Vararg{Symbol}},
    param_names::Tuple{Symbol,Vararg{Symbol}},
    param_removal_code_names, 
    n_reps_opt::Int, 
    maxiter_opt::Int, 
    save_train_results::Bool, 
    enzyme_name::String
)
    num_alpha_params = count(occursin.("alpha", string.([param_names...])))

    nt_param_removal_codes = calculate_all_parameter_removal_codes_w_num_params(
        best_n_params,
        all_param_removal_codes,
        param_names,
        param_removal_code_names,
        num_alpha_params,
    )

    results_array = pmap(
        nt_param_removal_code -> train_rate_equation(
            general_rate_equation,
            data,
            metab_names,
            param_names;
            n_iter = n_reps_opt,
            maxiter_opt = maxiter_opt,
            nt_param_removal_code = nt_param_removal_code,
        ),
        nt_param_removal_codes,
    )

    #convert results_array to DataFrame
    df_results = DataFrame(results_array)
    df_results.num_params = fill(best_n_params, nrow(df_results))
    df_results.nt_param_removal_codes = nt_param_removal_codes

    # Optinally consider saving results to csv file for long running calculation of cluster
    if save_train_results
        CSV.write(
            "$(Dates.format(now(),"mmddyy"))_$(enzyme_name)_$(forward_model_selection ? "forward" : "reverse")_model_select_results_$(num_params)_num_params.csv",
            df_results,
        )
    end  

    best_param_subset = DataFrame(df_results[argmin(df_results.train_loss),:])
    println("Best subset: $(best_param_subset.nt_param_removal_codes)")

    return best_param_subset
end


=======
end
>>>>>>> 2834af3e
<|MERGE_RESOLUTION|>--- conflicted
+++ resolved
@@ -58,13 +58,10 @@
     param_names::Tuple{Symbol,Vararg{Symbol}},
     range_number_params::Tuple{Int,Int},
     forward_model_selection::Bool;
-<<<<<<< HEAD
     n_reps_opt::Int = 20,
     maxiter_opt::Int = 50_000,
     model_selection_method = "denis",
     p_val_threshold = .4,
-=======
->>>>>>> 2834af3e
     save_train_results::Bool = false,
     enzyme_name::String = "Enzyme",
 )
@@ -85,7 +82,6 @@
     @assert range_number_params[2] <= length(param_names) "ending range_number_params cannot be above $(length(param_names))"
 
 
-<<<<<<< HEAD
     #generate all possible combination of parameter removal codes
     # param_subsets_per_n_params = calculate_all_parameter_removal_codes(param_names, range_number_params)
     all_param_removal_codes = calculate_all_parameter_removal_codes(param_names)
@@ -400,12 +396,6 @@
     test_data = data[data.source.==test_fig, :]
 
     num_alpha_params = count(occursin.("alpha", string.([param_names...])))
-=======
-    num_alpha_params = count(occursin.("alpha", string.([param_names...])))
-    #check that range_number_params within bounds of minimal and maximal number of parameters
-    @assert range_number_params[1] >= length(param_names) - length(param_removal_code_names) "starting range_number_params cannot be below $(length(param_names) - length(param_removal_code_names))"
-    @assert range_number_params[2] <= length(param_names) "ending range_number_params cannot be above $(length(param_names))"
->>>>>>> 2834af3e
 
     if forward_model_selection
         num_param_range = (range_number_params[2]):-1:range_number_params[1]
@@ -413,11 +403,6 @@
         num_param_range = (range_number_params[1]):1:range_number_params[2]
     end
 
-<<<<<<< HEAD
-=======
-    #calculate starting_param_removal_codes num_param_range[1] parameters
-    all_param_removal_codes = calculate_all_parameter_removal_codes(param_names)
->>>>>>> 2834af3e
     starting_param_removal_codes = calculate_all_parameter_removal_codes_w_num_params(
         num_param_range[1],
         all_param_removal_codes,
@@ -447,12 +432,8 @@
                     num_alpha_params,
                 )
             end
-<<<<<<< HEAD
         end 
 
-=======
-        end
->>>>>>> 2834af3e
         #pmap over nt_param_removal_codes for a given `num_params` return rescaled and nt_param_subset added
         results_array = pmap(
             nt_param_removal_code -> train_rate_equation(
@@ -473,39 +454,27 @@
         df_results.dropped_fig = fill(test_fig, nrow(df_results))
         df_results.nt_param_removal_codes = nt_param_removal_codes
         df_train_results = vcat(df_train_results, df_results)
-<<<<<<< HEAD
         
-=======
-
-        # Optinally consider saving results to csv file for long running calculation of cluster
-        if save_train_results
-            CSV.write(
-                "$(Dates.format(now(),"mmddyy"))_$(enzyme_name)_$(forward_model_selection ? "forward" : "reverse")_model_select_results_$(num_params)_num_params.csv",
-                df_results,
-            )
-        end
-
->>>>>>> 2834af3e
         #if all train_loss are Inf, then skip to next loop
         if all(df_results.train_loss .== Inf)
             nt_previous_param_removal_codes = [
                 NamedTuple{param_removal_code_names}(x) for
                 x in values.(df_results.nt_param_removal_codes)
             ]
+            nt_previous_param_removal_codes = [
+                NamedTuple{param_removal_code_names}(x) for
+                x in values.(df_results.nt_param_removal_codes)
+            ]
             continue
         end
 
         #store top 10% for next loop as `previous_param_removal_codes`
         filter!(row -> row.train_loss < 1.1 * minimum(df_results.train_loss), df_results)
-<<<<<<< HEAD
         # previous_param_removal_codes = values.(df_results.nt_param_removal_codes)
-=======
->>>>>>> 2834af3e
         nt_previous_param_removal_codes = [
             NamedTuple{param_removal_code_names}(x) for
             x in values.(df_results.nt_param_removal_codes)
         ]
-<<<<<<< HEAD
 
         # Save the best subset for each num_params. afterwards, test loss will be calculated using test_fig
         idx_min_row = argmin(df_results.train_loss)
@@ -516,27 +485,6 @@
         :nt_param_removal_codes => best_nt_param_removal_code,
         :params => best_subset_rescaled_params)
         
-=======
-        #calculate loocv test loss for top subset for each `num_params`
-        best_nt_param_removal_code =
-            df_results.nt_param_removal_codes[argmin(df_results.train_loss)]
-        test_results = pmap(
-            removed_fig -> loocv_rate_equation(
-                removed_fig,
-                general_rate_equation,
-                data,
-                metab_names,
-                param_names;
-                n_iter = 20,
-                nt_param_removal_code = best_nt_param_removal_code,
-            ),
-            unique(data.source),
-        )
-        df_results = DataFrame(test_results)
-        df_results.num_params = fill(num_params, nrow(df_results))
-        df_results.nt_param_removal_codes =
-            fill(best_nt_param_removal_code, nrow(df_results))
->>>>>>> 2834af3e
         df_test_results = vcat(df_test_results, df_results)
     end
     
@@ -761,10 +709,6 @@
             feasible_param_subset_codes = (feasible_param_subset_codes..., [0, 1])
         end
     end
-<<<<<<< HEAD
-=======
-    # return collect(Iterators.product(feasible_param_subset_codes...))
->>>>>>> 2834af3e
     return Iterators.product(feasible_param_subset_codes...)
 end
 
@@ -802,7 +746,6 @@
 """
 Function to convert parameter vector to vector where some params are equal to 0, Inf or each other based on nt_param_removal_code
 """
-<<<<<<< HEAD
 # function param_subset_select_denis(params, param_names, nt_param_removal_code)
 #     @assert length(params) == length(param_names)
 #     params_dict =
@@ -857,18 +800,10 @@
 # end
 
 function param_subset_select(params, param_names, nt_param_removal_code)
-=======
-function param_subset_select(
-    params,
-    param_names::Tuple{Symbol,Vararg{Symbol}},
-    nt_param_removal_code::T where T<:NamedTuple,
-)
->>>>>>> 2834af3e
     @assert length(params) == length(param_names)
     params_dict =
         Dict(param_name => params[i] for (i, param_name) in enumerate(param_names))
 
-<<<<<<< HEAD
     # for param_choice in keys(nt_param_removal_code)
     for (param, choice) in pairs(nt_param_removal_code)
         param_str = string(param)
@@ -919,49 +854,6 @@
                 params_dict[:L] = 0.0
             end
 
-=======
-    for param_choice in keys(nt_param_removal_code)
-        if startswith(string(param_choice), "L") && nt_param_removal_code[param_choice] == 1
-            params_dict[:L] = 0.0
-        elseif startswith(string(param_choice), "Vmax_allo") &&
-               nt_param_removal_code[param_choice] == 1
-            params_dict[:Vmax_i] = params_dict[:Vmax_a]
-        elseif startswith(string(param_choice), "Vmax_allo") &&
-               nt_param_removal_code[param_choice] == 2
-            global params_dict[:Vmax_i] = 0.0
-        elseif startswith(string(param_choice), "K_allo") &&
-               nt_param_removal_code[param_choice] == 1
-            K_i = Symbol("K_i_" * string(param_choice)[8:end])
-            K_a = Symbol("K_a_" * string(param_choice)[8:end])
-            params_dict[K_i] = params_dict[K_a]
-        elseif startswith(string(param_choice), "K_allo") &&
-               nt_param_removal_code[param_choice] == 2
-            K_a = Symbol("K_a_" * string(param_choice)[8:end])
-            params_dict[K_a] = Inf
-        elseif startswith(string(param_choice), "K_allo") &&
-               nt_param_removal_code[param_choice] == 3
-            K_i = Symbol("K_i_" * string(param_choice)[8:end])
-            params_dict[K_i] = Inf
-        elseif startswith(string(param_choice), "K_") &&
-               !startswith(string(param_choice), "K_allo") &&
-               nt_param_removal_code[param_choice] == 1
-            params_dict[param_choice] = Inf
-        elseif startswith(string(param_choice), "K_") &&
-               !startswith(string(param_choice), "K_allo") &&
-               length(split(string(param_choice), "_")) > 2 &&
-               nt_param_removal_code[param_choice] == 2
-            params_dict[param_choice] =
-                prod([
-                    params_dict[Symbol("K_" * string(metab))] for
-                    metab in split(string(param_choice), "_")[2:end]
-                ])^(1 / (length(split(string(param_choice), "_")[2:end])))
-        elseif startswith(string(param_choice), "alpha") &&
-               nt_param_removal_code[param_choice] == 0
-            params_dict[param_choice] = 0.0
-        elseif startswith(string(param_choice), "alpha") &&
-               nt_param_removal_code[param_choice] == 1
-            params_dict[param_choice] = 1.0
->>>>>>> 2834af3e
         end
     end
     new_params_sorted = [params_dict[param_name] for param_name in param_names]
@@ -969,16 +861,14 @@
 end
 
 """
+Calculate `nt_param_removal_codes` with `num_params` including non-zero term combinations for codes (excluding alpha terms) in each `nt_previous_param_removal_codes` that has `num_params-1`
 Calculate `nt_param_removal_codes` with `num_params` including non-zero term combinations for codes (excluding alpha terms) in each `nt_previous_param_removal_codes` that has `num_params-1`
 """
 function forward_selection_next_param_removal_codes(
     nt_previous_param_removal_codes::Vector{T} where T<:NamedTuple,
     num_alpha_params::Int,
 )
-<<<<<<< HEAD
     feasible_param_subset_codes = []
-=======
->>>>>>> 2834af3e
     param_removal_code_names = keys(nt_previous_param_removal_codes[1])
     next_param_removal_codes = Vector{Vector{Int}}()
     for previous_param_removal_code in nt_previous_param_removal_codes
@@ -1010,10 +900,13 @@
     end
     nt_param_removal_codes =
         [NamedTuple{param_removal_code_names}(x) for x in unique(next_param_removal_codes)]
+    nt_param_removal_codes =
+        [NamedTuple{param_removal_code_names}(x) for x in unique(next_param_removal_codes)]
     return nt_param_removal_codes
 end
 
 """
+Use `nt_previous_param_removal_codes` to calculate `nt_next_param_removal_codes` that have one additional zero elements except for for elements <= `num_alpha_params` from the end
 Use `nt_previous_param_removal_codes` to calculate `nt_next_param_removal_codes` that have one additional zero elements except for for elements <= `num_alpha_params` from the end
 """
 function reverse_selection_next_param_removal_codes(
@@ -1035,7 +928,6 @@
     nt_param_removal_codes =
         [NamedTuple{param_removal_code_names}(x) for x in unique(next_param_removal_codes)]
     return nt_param_removal_codes
-<<<<<<< HEAD
 end
 
 
@@ -1095,6 +987,3 @@
 end
 
 
-=======
-end
->>>>>>> 2834af3e
